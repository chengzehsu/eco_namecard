--- conflicted
+++ resolved
@@ -264,14 +264,11 @@
 - 帳號: 由 `INITIAL_ADMIN_USERNAME` 環境變數設定 (預設 `admin`)
 - 密碼: 由 `INITIAL_ADMIN_PASSWORD` 環境變數設定 (如未設定會自動產生並記錄在 logs)
 
-<<<<<<< HEAD
-=======
 **重設密碼**:
 - 如果忘記密碼或需要更新，設定 `RESET_ADMIN_PASSWORD=true` 並重新部署
 - 系統會用 `INITIAL_ADMIN_PASSWORD` 的值更新密碼
 - 重設成功後記得將 `RESET_ADMIN_PASSWORD` 改回 `false`
 
->>>>>>> 3284f728
 ### Multi-Tenant Architecture
 
 **核心元件**:
@@ -321,10 +318,7 @@
 ADMIN_SECRET_KEY=<session 加密金鑰>
 INITIAL_ADMIN_USERNAME=admin
 INITIAL_ADMIN_PASSWORD=<安全密碼>
-<<<<<<< HEAD
-=======
 RESET_ADMIN_PASSWORD=false  # 設為 true 可重設密碼
->>>>>>> 3284f728
 TENANT_DB_PATH=data/tenants.db
 ```
 
